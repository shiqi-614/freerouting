--- conflicted
+++ resolved
@@ -1,90 +1,3 @@
-<<<<<<< HEAD
-// -----------------------------------------------------------------------------
-// Collect publishing information
-// -----------------------------------------------------------------------------
-ext.publishing = [:]
-
-ext.publishing.pomName =  ext.publishing.artifactId
-
-apply from: "gradle/project-info.gradle"
-
-// -----------------------------------------------------------------------------
-// Performs publishing
-// -----------------------------------------------------------------------------
-
-task javadocJar(type: Jar, dependsOn: javadoc) {
-    classifier = 'javadoc'
-    from javadoc.destinationDir
-}
-
-// create one jar for the source files
-task sourcesJar(type: Jar, dependsOn: classes) {
-    classifier = 'sources'
-    from sourceSets.main.allSource
-}
-
-Date buildTimeAndDate = new Date()
-ext {
-    buildDate = new java.text.SimpleDateFormat('yyyy-MM-dd').format(buildTimeAndDate)
-    buildTime = new java.text.SimpleDateFormat('HH:mm:ss.SSSZ').format(buildTimeAndDate)
-}
-
-
-artifacts {
-    archives jar
-    archives javadocJar
-    archives sourcesJar
-
-    archives executableJar
-}
-
-
-def pomConfig = {
-    name ext.publishing.pomName
-    description ext.publishing.desc
-    url ext.publishing.websiteUrl
-    inceptionYear ext.publishing.inceptionYear
-    licenses {
-        license([:]) {
-            name ext.publishing.license
-            url ext.publishing.licenseUrl
-            distribution 'repo'
-        }
-    }
-    scm {
-        url ext.publishing.vcsUrl
-        connection ext.publishing.vcsUrl
-        developerConnection ext.publishing.vcsUrl
-    }
-    developers {
-        developer {
-            id ext.publishing.developerNameAlias
-            name ext.publishing.developerName
-        }
-    }
-}
-
-publishing {
-    publications {
-        mavenCustom(MavenPublication) {
-            groupId publishing.groupId
-            artifactId publishing.artifactId
-            version publishing.versionId
-            from components.java
-            artifact sourcesJar
-            artifact javadocJar
-            afterEvaluate {
-                artifact executableJar
-            }
-
-            pom.withXml {
-                def root = asNode()
-                root.appendNode 'description', publishing.desc
-                root.children().last() + pomConfig
-            }
-        }
-    }
-=======
 // -----------------------------------------------------------------------------
 // Collect publishing information
 // -----------------------------------------------------------------------------
@@ -164,5 +77,4 @@
             }
         }
     }
->>>>>>> 077e00fd
 }