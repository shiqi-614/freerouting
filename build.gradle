--- conflicted
+++ resolved
@@ -27,11 +27,8 @@
     gradleVersion = '6.2'
 }
 
-<<<<<<< HEAD
 sourceCompatibility = '11'
-=======
-sourceCompatibility = '1.8'
->>>>>>> ae99cde6
+targetCompatibility = '11'
 [compileJava, compileTestJava]*.options*.encoding = 'UTF-8'
 
 gradle.projectsEvaluated {
@@ -167,4 +164,3 @@
     //    args 'appArg1'
     // jvmArgs 'arg1'
 }
-
